name: Publish Python 🐍 distributions 📦 to PyPI

on: release

jobs:
  build-n-publish:
    name: Build and publish Python 🐍 distributions 📦 to PyPI
    runs-on: ubuntu-latest

    steps:
    - uses: actions/checkout@master

<<<<<<< HEAD
    - name: Set up Python 3.7
      uses: actions/setup-python@v4
=======
    - name: Set up Python 3.12
      uses: actions/setup-python@v5
>>>>>>> 18130bb8
      with:
        python-version: 3.12

    - name: Install pypa/build
      run: >-
        python -m
        pip install
        build
        --user

    - name: Build a binary wheel and a source tarball
      run: >-
        python -m
        build
        --sdist
        --wheel
        --outdir dist/
        .

    - name: Publish distribution 📦 to PyPI
      uses: pypa/gh-action-pypi-publish@master
      with:
        password: ${{ secrets.PYPI_API_TOKEN }}<|MERGE_RESOLUTION|>--- conflicted
+++ resolved
@@ -10,13 +10,8 @@
     steps:
     - uses: actions/checkout@master
 
-<<<<<<< HEAD
-    - name: Set up Python 3.7
-      uses: actions/setup-python@v4
-=======
     - name: Set up Python 3.12
       uses: actions/setup-python@v5
->>>>>>> 18130bb8
       with:
         python-version: 3.12
 
